#!/usr/bin/env python3
"""
Processing utilities for xarray data arrays.
"""
# TODO: Merge with 'tables.py' and support arbitrary input types. Should leverage
# public facing abstract-array climopy wrappers. Note that all functions assume
# dequantified xarrays with units attributes instead of quantified arrays.
import math
import warnings
from datetime import datetime
from icecream import ic  # noqa: F401

import cftime
import numpy as np
import pandas as pd
import xarray as xr
from climopy import var, ureg, vreg  # noqa: F401


__all__ = [
    'annual_average',
    'annual_filter',
    'detrend_dims',
    'regress_dims',
]

# Message cache
# NOTE: Used to prevent duplicate trend messages
VERBOSE_MESSAGES = set()


<<<<<<< HEAD
def _get_mask(data, ocean=True):
    """
    Return land mask using `global_land_mask`.

    Parameters
    ----------
    data : xarray.DataArray
        The input array.
    ocean : bool, optional
        Whether to keep ocean or land.

    Returns
    -------
    mask : xarray.DataArray
        A boolean masking array.
    """
    from global_land_mask import globe
    lat = data.lat.values
    lon = data.lon.values % 180  # convention
    lon, lat = np.meshgrid(lon, lat)  # creates lat x lon arrays
    if ocean:  # ocean only
        mask = globe.is_ocean(lat, lon)
    else:  # land only
        mask = globe.is_land(lat, lon)
    coords = {'lat': data.lat, 'lon': data.lon}
    mask = xr.DataArray(mask, dims=('lat', 'lon'), coords=coords)
    return mask


def to_decimal(data, dim=None):
=======
def to_decimal(data, dim=None, coords=None):
>>>>>>> 9d6cfabf
    """
    Convert datetime index to decimal year.

    Parameters
    ----------
    data : xarray.DataArray
        The input data with datetime coordinate.
    dim : str, default: 'time'
        The datetime coordinate name.
    coords : bool, optional
        Whether to change data or coordinates. Default is both.

    Returns
    -------
    result : xarray.DataArray
        The array with decimal year coordinate.
    """
    # TODO: Consider moving this to 'climopy' or 'coupled' (more relevant for models).
    # NOTE: Xarray cftime has 'dayofyear' 'days_in_month' and 'is_leap_year' but no
    # 'days_in_month' so derive from calendar: https://unidata.github.io/cftime/api.html
    dim = dim or 'time'
    if dim not in data.dims:
        raise ValueError(f'Time dimension {dim!r} is not in {data.dims}.')
    index = data.indexes[dim]
    if not isinstance(index, (xr.CFTimeIndex, pd.DatetimeIndex)):
        return data  # assume already decimal year
    date = data.coords[dim]
    calendar = date.dt.calendar
    if isinstance(index, pd.DatetimeIndex):
        days = 365 + date.dt.is_leap_year.astype(int)
    elif calendar in ('360_day',):
        days = xr.full_like(date, 360, dtype=int)
    elif calendar in ('365_day', 'noleap'):
        days = xr.full_like(date, 365, dtype=int)
    elif calendar in ('366_day', 'all_leap'):
        days = xr.full_like(date, 366, dtype=int)
    else:  # no .dt.is_leap_year method
        days = [cftime.is_leap_year(t, calendar) for t in date.dt.year.values]
        days = np.array(days, dtype=int)
        days = 365 + xr.DataArray(days, dims=dim)
    with warnings.catch_warnings():
        warnings.simplefilter('ignore')
        year = date.dt.year + date.dt.dayofyear / days
    year.name = date.name
    year.attrs.update(date.attrs)
    year.attrs['units'] = 'year'
    if not coords and data.name == date.name:
        result = year  # change data not coordinates
    elif coords or coords is None:
        result = data  # change coordinates
    else:
        raise ValueError(f'Invalid data {data.name!r} for option {coords=}.')
    if coords or coords is None:
        result = result.assign_coords({dim: year})
    return result


def annual_average(data, **kwargs):
    """
    Return annual averages computed starting from the input month.

    Parameters
    ----------
    data : xarray.Dataset or xarray.DataArray
        The input data.
    **kwargs
        Passed to `annual_filter`.

    Returns
    -------
    result : xarray.DataArray
        The averaged data.
    """
    # WARNING: Critical to drop 'time_bnds' bounds or else trigger error trying to get
    # weighted averages of datetimes. Solved with open_dataarray(decode_coords='all')
    # NOTE: See cmip_data.utils.average_periods for the groupby() method (also in
    # coupled.process.apply_reduce and cmip_data.feedbacks._feedbacks_from_fluxes).
    # Here instead use resample for march-centered averages and to preserve times.
    # See: https://ncar.github.io/esds/posts/2021/yearly-averages-xarray/
    # See: https://docs.xarray.dev/en/stable/generated/xarray.cftime_range.html
    name = data.name
    with warnings.catch_warnings():
        warnings.simplefilter('ignore')
        months = data.time.dt.month.values
    if len(np.unique(months)) == 1:
        return data
    data = annual_filter(data, **kwargs)
    month = data.time[0].dt.strftime('%b').item().upper()
    with warnings.catch_warnings():  # datetime64 emits annoying warning
        warnings.simplefilter('ignore')
        days = data.time.dt.days_in_month  # do not normalize yet, weight for resample()
        data = data.astype(data.dtype)  # preserve data type
        with xr.set_options(keep_attrs=True):
            numer = (data * days).resample(time=f'AS-{month}')
            denom = (xr.ones_like(data) * days).resample(time=f'AS-{month}')
            result = numer.sum(dim='time', skipna=False) / denom.sum(dim='time')
    result.name = name
    result.time.attrs.update(data.time.attrs)  # critical for add_cell_measures()
    return result


def annual_filter(data, years=None, month=None, anomaly=False):
    """
    Return data filtered to include only full years.

    Parameters
    ----------
    data : xarray.Dataset or xarray.DataArray
        The input data.
    years : tuple or slice, optional
        The optional years to use for filtering.
    month : int or str, optional
        The starting month for the averages.
    anomaly : bool, optional
        Whether to return monthly anomalies.

    Returns
    -------
    result : xarray.DataArray
        The filtered data.
    """
    # NOTE: Critical even for monthly regressions to prevent e.g. residual seasonal
    # component in either the climate or the forced response from influencing results.
    with warnings.catch_warnings():
        warnings.simplefilter('ignore')
        months = data.time.dt.month.values
    if years is None:
        years = (None, None)
    elif isinstance(years, slice):
        years = (years.start, years.stop)
    elif np.isscalar(years) or len(years) != 2:
        raise TypeError(f'Invalid years specification {years!r}.')
    if (count := len(np.unique(months))) == 1:
        return data.isel(time=slice(*years))
    elif count != 12:
        raise TypeError(f'Invalid number of unique months {count}.')
    if month is None:
        month = data.time[0].dt.month.item()  # integer month
    elif isinstance(month, str):
        month = datetime.strptime(month.lower()[:3], '%b').month
    else:
        month = int(month)  # integer month
    idxs1, = np.nonzero(months == month)
    idxs2, = np.nonzero(months == (month - 2) % 12 + 1)  # 1 --> 12
    years = (years[0] and years[0] * 12, years[1] and years[1] * 12)
    result = data.isel(time=slice(idxs1[0], idxs2[-1] + 1))
    result = data.isel(time=slice(*years))
    if anomaly:  # note data already in anomaly form, but this uses selected period
        climate = result.groupby('time.month').mean()
        with xr.set_options(keep_attrs=True):
            result = result.groupby('time.month') - climate
        result = result.drop_vars('month')
    return result


def detrend_dims(data, dim=None, verbose=False, **kwargs):
    """
    Return detrended input data.

    Parameters
    ----------
    data : xarray.DataArray
        The input data.
    dim : str, default: 'time'
        The detrending dimension.
    verbose : bool, optional
        Whether to print detrend information. Default is ``False``.
    **kwargs
        Passed to `regress_dims`.

    Returns
    -------
    result : xarray.DataArray
        The detrended data.
    """
    # Get trends
    # WARNING: Critical to auto-drop regress_dims 'x', 'y', 'fit', 'fit1', 'fit2'
    # NOTE: For regional data this will remove regional trends. Then when taking
    # global average will reproduce removal of global average trend.
    dim = dim or 'time'
    coord = getattr(data, dim or 'time')  # possibly integer
    idata = kwargs.pop('sample', None)
    kwargs['nofit'] = False
    kwargs['sample'] = None if idata is None else getattr(idata, dim)
    result = regress_dims(coord, data, dim=dim, **kwargs)
    if kwargs.get('nobnds', None):
        slope, *fits, rsq, dof = result
    else:  # regression fit bounds
        slope, _, _, *fits, rsq, dof = result
    name = data.name
    attrs = data.attrs.copy()
    slope = slope.squeeze(drop=True)
    if verbose:  # print message
        if 'lon' in dof.sizes and 'lat' in dof.sizes:
            dof = dof.climo.add_cell_measures()
            dof = dof.climo.average('area')  # 'units' can now be missing
        if 'lon' in slope.sizes and 'lat' in slope.sizes:
            slope = slope.climo.add_cell_measures()
            slope = slope.climo.average('area')
        head = name or 'unknown'
        beta = f'{10 * slope.item(): >5.2f}'
        unit = attrs.get('units', None)
        msg = f'{head: >8s} trend: {beta} {unit} / decade'
        msg = f'{msg} (dof {dof.item():.0f})'
        if msg not in VERBOSE_MESSAGES:
            print(msg)
        VERBOSE_MESSAGES.add(msg)
    drop = ('xdata', 'ydata', 'ymean')
    keys = ('fit', 'fit1', 'fit2')
    mean = fits[0].ymean.drop_vars('ymean')
    fits = [fit.drop_vars(drop, errors='ignore') for fit in fits]
    coord = {key: fit for key, fit in zip(keys, fits)}  # possibly only 'fit'
    data = data if idata is None else idata
    data = mean + data - fits[0]  # WARNING: must come after drop
    data.name = name
    data.attrs.update(attrs)
    data.coords.update(coord)
    return data


def regress_dims(
<<<<<<< HEAD
    denom, numer, dim=None, raw=False, stat=None, ocean=None, weights=None,
    coords=None, correct=None, pctile=True, manual=False, nobnds=False, nofit=None,
=======
    denom, numer, dim=None, stat=None, sample=None, weights=None, correct=None,
    pctile=True, manual=False, nofit=None, nobnds=False, nofitbnds=False,
>>>>>>> 9d6cfabf
):
    """
    Return regression parameters.

    Parameters
    ----------
    denom, numer : xarray.DataArray
        The regression denominator and numerator.
    dim : str, default: 'time'
        The regression dimension(s). Parsed by climopy.
    raw : bool, optional
        Whether to skip removing the mean before the projection.
    stat : {'slope', 'proj', 'covar', 'corr', 'rsq'}, optional
        Whether to return the input statistic instead of slope.
<<<<<<< HEAD
    ocean : bool, optional
        Whether to mask to only ocean or only land.
    weights : array-like, optional
        The manual weights used for the fit. Default is nothing.
    coords : array-like, optional
        The coordinates used for the fit. Default is `denom`.
=======
    sample : array-like, optional
        The sample coordinates for the fit. Default is `denom`.
    weights : array-like, optional
        The manual weights used for the fit. Default is nothing.

    Other parameters
    ----------------
>>>>>>> 9d6cfabf
    correct : bool or str, optional
        Whether to correct the standard error for reduced degrees of freedom due
        to serial correlation. If sequence then ``correct`` coordinate is added.
    pctile : bool or float, optional
        Whether to return percentiles bounds or standard error deviations. If float
        this is the percentile range. If sequence then ``pctile`` coordinate is added.
    manual : bool, optional
        Whether to skip automatic weighting by cell measures (e.g. duration) and infer
        degrees of freedom from input weights (if provided) instead of sample count.
    nofit : bool, optional
        Whether to skip calculating regression fit. If ``True`` the three fit arguments
        are not returned. Default is ``True`` if the statistic is not `'slope'`.
    nobnds : bool, optional
        Whether to skip calculating statistic bounds. If ``True`` the four lower and
        upper bound arguments are not returned.
    nofitbnds : bool, optional
        Whether to skip calculating fit bounds. If ``True`` the two fit bound arguments
        are not returned and the denominator coordinate is not sorted.

    Returns
    -------
    data : xarray.DataArray
        The calculated statistic.
    data1, data2 : xarray.dataArray, optional
        The statistic uncertainty bounds. Skipped if `nobnds` is ``True``.
    fit : xarray.DataArray, optional
        The regression relationship fitting. Skipped if `nofit` is ``True``.
    fit1, fit2 : xarray.DataArray, optional
        The uncertainty bounds. Skipped if `nobnds`, `nofit`, or `nofitbnds`.
    rsq, dof : xarray.DataArray, optional
        The degrees of freedom and variance explained. Skipped if `nobnds` and `nofit`.
    """
    # Get regression estimates
    # NOTE: Critical to auto-drop 'x', 'y', 'fit', 'fit_lower', and 'fit_upper' coords
    # left over from detrending or else get weird hard-to-debug errors (see below).
    # TODO: Also use this for e.g. weighted standard deviations, variance, and other
    # statistics. Should add to climopy and incorporate with covariance driver.
    # TODO: Move this into climopy linefit(). Currently 'institute-factor' does not
    # support percentile bounds, optionally disabling autocorrelation adjustment, or
    # optionally using other series for autocorrelation adjustment, and 'monde-updates'
    # does not support weighted regressions or weighted uncertainty bounds and does
    # not auto-detrend the series used for adjustment.
    denom, numer = denom.climo.dequantify(), numer.climo.dequantify()
    dims, kw_parse = dim or 'time', {'include_scalar': False, 'include_pseudo': False}
    dims = denom.climo._parse_dims(dims, **kw_parse)  # must be in denominator
    dim = dims[0] if len(dims) == 1 else None
    nofit = stat and stat != 'slope' if nofit is None else nofit
    nosort = dim is None or denom.ndim > 1 or nofit or nobnds or nofitbnds
    if not nofit and stat and stat != 'slope':
        raise TypeError(f'Incompatible arguments {stat=} {nofit=}. Remove nofit.')
    if istime := dim == 'time' and denom.name == 'time':  # convert data array
        denom = to_decimal(denom, coords=False)
    if manual:  # input weights only not infer weights
        wgts = xr.ones_like(denom) if weights is None else weights
    else:  # infer automatically (_parse_weights raises error if missing)
        numer = numer.climo.add_cell_measures()
        dims, *parts = numer.climo._parse_weights(dims, weight=weights, **kw_parse)
        wgts = math.prod(wgt.climo.dequantify() for wgts in parts for wgt in wgts)
<<<<<<< HEAD
    if ocean is not None:  # TODO: improve this
        mask1 = _get_mask(denom, ocean=ocean)
        mask2 = _get_mask(numer, ocean=ocean)
        wgts = xr.where(mask1 | mask2, wgts, 0)
    if time is not None:  # WARNING: must be called after add_cell_measures()
        denom = to_decimal(denom).astype(numer.dtype)
        numer = to_decimal(numer)
        wgts = to_decimal(wgts)
=======
>>>>>>> 9d6cfabf
    denom = denom.drop_vars(denom.coords.keys() - denom.sizes.keys())
    numer = numer.drop_vars(numer.coords.keys() - numer.sizes.keys())
    wgts = wgts.drop_vars(wgts.coords.keys() - wgts.sizes.keys())
    denom, numer, wgts = xr.align(denom, numer, wgts)  # align 'dims' coordinates
    denom, numer, wgts = xr.broadcast(denom, numer, wgts)  # broadcast other coordinates
    nulls = numer.isnull() | denom.isnull()
    numer, denom, wgts = numer.where(~nulls), denom.where(~nulls), wgts.where(~nulls)

    # Calculate regression statistic
    # NOTE: This defines projection 'standard error' as regression error formula times
    # sx and covariance 'standard error' as correlation error formula times sx * sy.
    # NOTE: For simplicity this gives the *biased* weighted variance estimator (analogue
    # for unweighted data is SS / N) instead of the complex *unbiased* weighted variance
    # estimator (analogue for unweighted data SS / N - 1). See full formula here:
    # https://en.wikipedia.org/wiki/Weighted_arithmetic_mean#Reliability_weights
    # NOTE: Calculation of residual leverages facts that offset = ymean - slope * xmean
    # and slope stderr = sqrt(resid ** 2 / xanom ** 2 / n - 2) where resid =
    # y - ((ymean - slope * xmean) + slope * x) = (y - ymean) - slope * (x - xmean)
    # https://en.wikipedia.org/wiki/Simple_linear_regression#Normality_assumption
    if manual:  # degrees of freedom from weights
        size = wgts.sum(dims)
    else:  # normalize and get size
        size = math.prod(numer.sizes[key] for key in dims)
    wgts = wgts / wgts.sum(dims)  # now (w * d).sum() is effectively d.sum() / n
<<<<<<< HEAD
    davg = 0 if raw else (wgts * denom).sum(dims, skipna=True)
    navg = 0 if raw else (wgts * numer).sum(dims, skipna=True)
    covar = wgts * (denom - davg) * (numer - navg)
    covar = covar.sum(dims, skipna=True)
    dvar = wgts * (denom - davg) ** 2
    dvar = dvar.sum(dims, skipna=True)
    rsq = None  # skip calculating by default
=======
    davg = (wgts * denom).sum(dims, skipna=True)
    navg = (wgts * numer).sum(dims, skipna=True)
    danom, nanom = denom - davg, numer - navg
    covar = (wgts * danom * nanom).sum(dims, skipna=True)
    dvar = (wgts * danom ** 2).sum(dims, skipna=True)
    dstd = np.sqrt(dvar)
>>>>>>> 9d6cfabf
    slope = covar / dvar
    offset = navg - slope * davg
    if not nofit or not nobnds or stat == 'corr':
        nanom = wgts * (numer - navg) ** 2
        nvar = nanom.sum(dims, skipna=True)
        nstd = np.sqrt(nvar)
    if not stat or stat == 'slope':
        data = slope
        units = f'{numer.units} / {denom.units}'
<<<<<<< HEAD
    elif stat == 'cov' or stat == 'covar':
        result = covar
=======
    elif stat == 'covar':
        data = covar
>>>>>>> 9d6cfabf
        units = f'{numer.units} {denom.units}'
    elif stat == 'proj':
        data = covar / dstd
        units = numer.units
    elif stat == 'corr':
        data = covar / (dstd * nstd)
        units = ''
    else:
        raise ValueError(f'Unknown input statistic {stat!r}.')
    units = units if denom.units else units and numer.units or ''
    data.attrs.update(units=units)
    if nobnds and nofit:
        return data

    # Get degrees of freedom adjustment
    # NOTE: This significantly speeds up repeated calculations where we want
    # to retrieve every possible estimate of feedback uncertainty.
    # NOTE: See linefit() and wiki page for details. Previously thought we only needed
    # to apply reduced dof to t-distribution not standard error (idea was that residual
    # sum in slope standard error formula was incorrectly scaled) but now see that
    # Thompson et al. was correct, since error is *ratio* of two sums over n divided
    # by degrees of freedom, i.e. error should approach zero as samples go to infinity.
    # Similar to uncertainty in population mean estimator versus just raw uncertainty.
    # See: https://en.wikipedia.org/wiki/Simple_linear_regression#Normality_assumption
    keys = [istime if key is None else key for key in np.atleast_1d(correct)]
    keys = ['r' if key and not isinstance(key, str) else key or '' for key in keys]
    dof, rsq = {}, covar ** 2 / (dvar * nvar)
    with xr.set_options(keep_attrs=True):  # retain numerator units
        resid = numer - (offset + denom * slope)
    if dim is None and any(keys):
        raise ValueError(f'Too many dimensions {dims!r} for {correct=}.')
    if set(keys) - {'x', 'y', 'r', ''}:
        raise ValueError(f"Invalid {correct=}. Must be 'x' 'y' 'r' or ''.")
    for key in keys:
        if key == 'x':
            seq, savg = denom, davg
        elif key == 'y':
            seq, savg = numer, navg
        elif key == 'r':  # see climopy
            seq, savg = resid, (wgts * resid).sum(dims, skipna=True)
        else:  # no-op
            seq, savg = slope.expand_dims(dim).isel({dim: slice(0)}), 0
        if seq.size:  # i.e. non-none correction
            seq = detrend_dims(seq, dim=dim, manual=manual, correct=False)
        anom, ianom = seq - savg, seq.shift({dim: 1}) - savg
        icov = (anom * ianom).mean(dim, skipna=True)
        ivar = (anom ** 2).mean(dim, skipna=True)
        corr = (icov / ivar).fillna(0).clip(0, 1)
        cnt = size * (1 - corr) / (1 + corr) - 2
        cnt = xr.DataArray(cnt, attrs={'units': ''})
        dof[key] = cnt.clip(1, None)
    coord = xr.DataArray([*dof], dims='correct')
    dof = xr.concat(dof.values(), coord)
    dof = dof.squeeze('correct', drop=True) if dof.correct.size == 1 else dof

    # Get standard error and fit terms. Sort if data is one-dimensional
    # NOTE: Arrived at replacement for 1 / n term from wikipedia formula empirically
    # by noting that average x variance ratio term was exactly equivalent to 1 / n.
    # NOTE: This uses a special t-statistic to infer correlation uncertainty bounds.
    # See: https://en.wikipedia.org/wiki/Pearson_correlation_coefficient#Standard_error
    idims = tuple(getattr(sample, 'dims', denom.dims))
    fits, bnds, sigmas = [], [], []  # store individual bounds
    isel, dsel, nsel = {}, denom, numer
    if set(dims) - set(idims):
        raise ValueError(f'Invalid sample dimensions {idims}. Should include {dims}.')
    if sample is not None:  # preserves coordinates
        dsel = xr.DataArray(sample, name=denom.name, dims=idims)
        dsel.coords.update({} if denom.ndim > 1 else {denom.name: dsel})
        dsel = to_decimal(dsel, coords=False) if istime else dsel
        dsel = dsel.climo.dequantify()
        dsel.attrs.setdefault('units', denom.units)
        dsel = dsel.climo.to_units(denom.units)
        isel, nsel = {}, xr.full_like(dsel, np.nan, dtype=np.float64)
    elif not nosort:
        isel = {dim: np.argsort(denom.values, axis=denom.dims.index(dim))}
        dsel, nsel = denom.isel(isel), numer.isel(isel)
    if not nofit:  # calculate fit and residual
        fit = offset + dsel * slope
        fits.append(fit)
    if not nobnds:  # bounds
        if stat in ('corr', 'covar'):  # see correlation coefficient wiki
            corr = covar / (dstd * nstd)
            sigma = np.sqrt((1 - corr ** 2) / dof)  # correlation error
            sigmas.append((corr / sigma, sigma))
        else:  # see simple linear regression wiki
            rvar = (wgts * resid ** 2).sum(dims, skipna=True)
            sigma = np.sqrt(rvar / dvar / dof)  # regression units
            sigmas.append((slope, sigma))
        if not nofit and not nofitbnds:  # NOTE: false if stat not slope
            rvar = (dsel - davg) ** 2 + (wgts * danom ** 2).sum(dims, skipna=True)
            sigma = np.sqrt(nvar * rvar / dvar / size)  # numerator units
            sigmas.append((fit, sigma))

    # Create bounds and format results
    # WARNING: Critical to include 'nobnds' for case where we use nobnds=True to
    # get raw unsorted best fit and subsequently apply to other data in workflow.
    # WARNING: Critical that 'danoms' and 'dvars' both use same day-per-month weights
    # so that they cancel below. Wikipedia formula just does raw sums.
    for idx, (base, sigma) in enumerate(sigmas):
        idof, isigma = xr.broadcast(dof, sigma)  # prepend 'correct'
        datas = fits if idx else bnds
        deltas = var._dist_bounds(isigma, pctile, dof=idof, symmetric=True)
        for delta in deltas:  # lower upper bounds
            dim = ('pctile',) if delta.ndim > isigma.ndim else ()
            bnd = base + xr.DataArray(delta, dims=(*dim, *isigma.dims))
            if stat in ('corr', 'covar'):
                bnd = bnd / np.sqrt(idof + bnd ** 2)  # see wiki page
            if stat == 'covar':
                bnd = bnd * nstd * dstd
            if stat == 'proj':
                bnd = bnd * dstd
            bnd = bnd.transpose(*dim, ..., *isigma.dims)
            bnd.attrs.update(data.attrs)
            datas.append(bnd)
    rsq = covar ** 2 / (dvar * nvar)
    coord = {}
    for fit in fits:
        fit.attrs.update({'units': numer.units})
        fit.coords.update({**coord, 'ymean': navg, 'xdata': dsel, 'ydata': nsel})
    return (data, *bnds, *fits, rsq, dof)<|MERGE_RESOLUTION|>--- conflicted
+++ resolved
@@ -29,7 +29,6 @@
 VERBOSE_MESSAGES = set()
 
 
-<<<<<<< HEAD
 def _get_mask(data, ocean=True):
     """
     Return land mask using `global_land_mask`.
@@ -47,7 +46,7 @@
         A boolean masking array.
     """
     from global_land_mask import globe
-    lat = data.lat.values
+    lat = data.lat.values  # {{{
     lon = data.lon.values % 180  # convention
     lon, lat = np.meshgrid(lon, lat)  # creates lat x lon arrays
     if ocean:  # ocean only
@@ -59,10 +58,7 @@
     return mask
 
 
-def to_decimal(data, dim=None):
-=======
 def to_decimal(data, dim=None, coords=None):
->>>>>>> 9d6cfabf
     """
     Convert datetime index to decimal year.
 
@@ -83,7 +79,7 @@
     # TODO: Consider moving this to 'climopy' or 'coupled' (more relevant for models).
     # NOTE: Xarray cftime has 'dayofyear' 'days_in_month' and 'is_leap_year' but no
     # 'days_in_month' so derive from calendar: https://unidata.github.io/cftime/api.html
-    dim = dim or 'time'
+    dim = dim or 'time'  # {{{
     if dim not in data.dims:
         raise ValueError(f'Time dimension {dim!r} is not in {data.dims}.')
     index = data.indexes[dim]
@@ -143,7 +139,7 @@
     # Here instead use resample for march-centered averages and to preserve times.
     # See: https://ncar.github.io/esds/posts/2021/yearly-averages-xarray/
     # See: https://docs.xarray.dev/en/stable/generated/xarray.cftime_range.html
-    name = data.name
+    name = data.name  # {{{
     with warnings.catch_warnings():
         warnings.simplefilter('ignore')
         months = data.time.dt.month.values
@@ -186,7 +182,7 @@
     """
     # NOTE: Critical even for monthly regressions to prevent e.g. residual seasonal
     # component in either the climate or the forced response from influencing results.
-    with warnings.catch_warnings():
+    with warnings.catch_warnings():  # {{{
         warnings.simplefilter('ignore')
         months = data.time.dt.month.values
     if years is None:
@@ -238,11 +234,10 @@
     result : xarray.DataArray
         The detrended data.
     """
-    # Get trends
     # WARNING: Critical to auto-drop regress_dims 'x', 'y', 'fit', 'fit1', 'fit2'
     # NOTE: For regional data this will remove regional trends. Then when taking
     # global average will reproduce removal of global average trend.
-    dim = dim or 'time'
+    dim = dim or 'time'  # {{{
     coord = getattr(data, dim or 'time')  # possibly integer
     idata = kwargs.pop('sample', None)
     kwargs['nofit'] = False
@@ -284,13 +279,8 @@
 
 
 def regress_dims(
-<<<<<<< HEAD
-    denom, numer, dim=None, raw=False, stat=None, ocean=None, weights=None,
-    coords=None, correct=None, pctile=True, manual=False, nobnds=False, nofit=None,
-=======
-    denom, numer, dim=None, stat=None, sample=None, weights=None, correct=None,
-    pctile=True, manual=False, nofit=None, nobnds=False, nofitbnds=False,
->>>>>>> 9d6cfabf
+    denom, numer, dim=None, raw=False, stat=None, ocean=None, weights=None, coords=None,
+    correct=None, pctile=True, manual=False, nobnds=False, nofit=None, nofitbnds=None,
 ):
     """
     Return regression parameters.
@@ -305,22 +295,15 @@
         Whether to skip removing the mean before the projection.
     stat : {'slope', 'proj', 'covar', 'corr', 'rsq'}, optional
         Whether to return the input statistic instead of slope.
-<<<<<<< HEAD
     ocean : bool, optional
         Whether to mask to only ocean or only land.
     weights : array-like, optional
         The manual weights used for the fit. Default is nothing.
     coords : array-like, optional
         The coordinates used for the fit. Default is `denom`.
-=======
-    sample : array-like, optional
-        The sample coordinates for the fit. Default is `denom`.
-    weights : array-like, optional
-        The manual weights used for the fit. Default is nothing.
-
-    Other parameters
+
+    Other Parameters
     ----------------
->>>>>>> 9d6cfabf
     correct : bool or str, optional
         Whether to correct the standard error for reduced degrees of freedom due
         to serial correlation. If sequence then ``correct`` coordinate is added.
@@ -363,7 +346,7 @@
     # optionally using other series for autocorrelation adjustment, and 'monde-updates'
     # does not support weighted regressions or weighted uncertainty bounds and does
     # not auto-detrend the series used for adjustment.
-    denom, numer = denom.climo.dequantify(), numer.climo.dequantify()
+    denom, numer = denom.climo.dequantify(), numer.climo.dequantify()  # {{{
     dims, kw_parse = dim or 'time', {'include_scalar': False, 'include_pseudo': False}
     dims = denom.climo._parse_dims(dims, **kw_parse)  # must be in denominator
     dim = dims[0] if len(dims) == 1 else None
@@ -379,17 +362,10 @@
         numer = numer.climo.add_cell_measures()
         dims, *parts = numer.climo._parse_weights(dims, weight=weights, **kw_parse)
         wgts = math.prod(wgt.climo.dequantify() for wgts in parts for wgt in wgts)
-<<<<<<< HEAD
     if ocean is not None:  # TODO: improve this
         mask1 = _get_mask(denom, ocean=ocean)
         mask2 = _get_mask(numer, ocean=ocean)
         wgts = xr.where(mask1 | mask2, wgts, 0)
-    if time is not None:  # WARNING: must be called after add_cell_measures()
-        denom = to_decimal(denom).astype(numer.dtype)
-        numer = to_decimal(numer)
-        wgts = to_decimal(wgts)
-=======
->>>>>>> 9d6cfabf
     denom = denom.drop_vars(denom.coords.keys() - denom.sizes.keys())
     numer = numer.drop_vars(numer.coords.keys() - numer.sizes.keys())
     wgts = wgts.drop_vars(wgts.coords.keys() - wgts.sizes.keys())
@@ -409,27 +385,17 @@
     # and slope stderr = sqrt(resid ** 2 / xanom ** 2 / n - 2) where resid =
     # y - ((ymean - slope * xmean) + slope * x) = (y - ymean) - slope * (x - xmean)
     # https://en.wikipedia.org/wiki/Simple_linear_regression#Normality_assumption
-    if manual:  # degrees of freedom from weights
+    if manual:  # degrees of freedom from weights  # {{{
         size = wgts.sum(dims)
     else:  # normalize and get size
         size = math.prod(numer.sizes[key] for key in dims)
     wgts = wgts / wgts.sum(dims)  # now (w * d).sum() is effectively d.sum() / n
-<<<<<<< HEAD
     davg = 0 if raw else (wgts * denom).sum(dims, skipna=True)
     navg = 0 if raw else (wgts * numer).sum(dims, skipna=True)
-    covar = wgts * (denom - davg) * (numer - navg)
-    covar = covar.sum(dims, skipna=True)
-    dvar = wgts * (denom - davg) ** 2
-    dvar = dvar.sum(dims, skipna=True)
-    rsq = None  # skip calculating by default
-=======
-    davg = (wgts * denom).sum(dims, skipna=True)
-    navg = (wgts * numer).sum(dims, skipna=True)
     danom, nanom = denom - davg, numer - navg
     covar = (wgts * danom * nanom).sum(dims, skipna=True)
     dvar = (wgts * danom ** 2).sum(dims, skipna=True)
     dstd = np.sqrt(dvar)
->>>>>>> 9d6cfabf
     slope = covar / dvar
     offset = navg - slope * davg
     if not nofit or not nobnds or stat == 'corr':
@@ -439,13 +405,8 @@
     if not stat or stat == 'slope':
         data = slope
         units = f'{numer.units} / {denom.units}'
-<<<<<<< HEAD
     elif stat == 'cov' or stat == 'covar':
-        result = covar
-=======
-    elif stat == 'covar':
         data = covar
->>>>>>> 9d6cfabf
         units = f'{numer.units} {denom.units}'
     elif stat == 'proj':
         data = covar / dstd
@@ -470,7 +431,7 @@
     # by degrees of freedom, i.e. error should approach zero as samples go to infinity.
     # Similar to uncertainty in population mean estimator versus just raw uncertainty.
     # See: https://en.wikipedia.org/wiki/Simple_linear_regression#Normality_assumption
-    keys = [istime if key is None else key for key in np.atleast_1d(correct)]
+    keys = [istime if key is None else key for key in np.atleast_1d(correct)]  # {{{
     keys = ['r' if key and not isinstance(key, str) else key or '' for key in keys]
     dof, rsq = {}, covar ** 2 / (dvar * nvar)
     with xr.set_options(keep_attrs=True):  # retain numerator units
@@ -506,13 +467,13 @@
     # by noting that average x variance ratio term was exactly equivalent to 1 / n.
     # NOTE: This uses a special t-statistic to infer correlation uncertainty bounds.
     # See: https://en.wikipedia.org/wiki/Pearson_correlation_coefficient#Standard_error
-    idims = tuple(getattr(sample, 'dims', denom.dims))
+    idims = tuple(getattr(coords, 'dims', denom.dims))  # {{{
     fits, bnds, sigmas = [], [], []  # store individual bounds
     isel, dsel, nsel = {}, denom, numer
     if set(dims) - set(idims):
-        raise ValueError(f'Invalid sample dimensions {idims}. Should include {dims}.')
-    if sample is not None:  # preserves coordinates
-        dsel = xr.DataArray(sample, name=denom.name, dims=idims)
+        raise ValueError(f'Invalid input coord dims {idims}. Should include {dims}.')
+    if coords is not None:  # preserves coordinates
+        dsel = xr.DataArray(coords, name=denom.name, dims=idims)
         dsel.coords.update({} if denom.ndim > 1 else {denom.name: dsel})
         dsel = to_decimal(dsel, coords=False) if istime else dsel
         dsel = dsel.climo.dequantify()
@@ -544,7 +505,7 @@
     # get raw unsorted best fit and subsequently apply to other data in workflow.
     # WARNING: Critical that 'danoms' and 'dvars' both use same day-per-month weights
     # so that they cancel below. Wikipedia formula just does raw sums.
-    for idx, (base, sigma) in enumerate(sigmas):
+    for idx, (base, sigma) in enumerate(sigmas):  # {{{
         idof, isigma = xr.broadcast(dof, sigma)  # prepend 'correct'
         datas = fits if idx else bnds
         deltas = var._dist_bounds(isigma, pctile, dof=idof, symmetric=True)
